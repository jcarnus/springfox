<project xmlns="http://maven.apache.org/POM/4.0.0" xmlns:xsi="http://www.w3.org/2001/XMLSchema-instance" xsi:schemaLocation="http://maven.apache.org/POM/4.0.0 http://maven.apache.org/xsd/maven-4.0.0.xsd">
    <parent>
        <groupId>org.sonatype.oss</groupId>
        <artifactId>oss-parent</artifactId>
        <version>7</version>
    </parent>
    <modelVersion>4.0.0</modelVersion>
    <groupId>com.mangofactory</groupId>
    <artifactId>swagger-springmvc</artifactId>
<<<<<<< HEAD
    <version>0.7.0-SNAPSHOT</version>
=======
    <version>0.6.6-SNAPSHOT</version>
>>>>>>> ae373e4e
    <name>Swagger SpringMVC</name>
    <url>https://github.com/martypitt/swagger-springmvc</url>
    <licenses>
        <license>
            <name>Apache License 2.0</name>
            <url>http://www.apache.org/licenses/LICENSE-2.0.html</url>
            <distribution>repo</distribution>
        </license>
    </licenses>
    <description>Provides integration for SpringMVC @Controller's as endpoints for Swagger.</description>
    <inceptionYear>May 2012</inceptionYear>
    <organization>
        <name>The Mango Factory</name>
    </organization>
    <scm>
        <url>scm:git:git@github.com:martypitt/swagger-springmvc.git</url>
        <connection>scm:git:git@github.com:martypitt/swagger-springmvc.git</connection>
        <developerConnection>scm:git:git@github.com:martypitt/swagger-springmvc.git</developerConnection>
        <tag>swagger-springmvc-0.4.1</tag>
    </scm>
    <issueManagement>
        <system>Github</system>
        <url>https://github.com/martypitt/swagger-springmvc/issues</url>
    </issueManagement>
    <developers>
        <developer>
            <id>martypitt@me.com</id>
            <name>Marty Pitt</name>
            <organization>The Mango Factory</organization>
            <email>martypitt@me.com</email>
        </developer>
        <developer>
            <id>dilipkrish</id>
            <name>Dilip Krishnan</name>
            <organization>The Container Store</organization>
            <email>dilipkrish_subscriptions@yahoo.com</email>
        </developer>
    </developers>
    <properties>
        <skipGpgSigning>true</skipGpgSigning>
        <swagger.version>1.2.0</swagger.version>
        <spring.version>3.2.4.RELEASE</spring.version>
        <checkstyle.file>checkstyle.xml</checkstyle.file>
    </properties>
    <repositories>
        <repository>
            <id>sonatype</id>
            <name>Sonatype</name>
            <url>https://oss.sonatype.org/</url>
        </repository>
        <repository>
            <id>spring-ga</id>
            <name>spring GA releases</name>
            <url>http://repo.springsource.org/libs-release/</url>
        </repository>
        <repository>
            <id>spring-release</id>
            <name>spring GA releases</name>
            <url>http://repo.springsource.org/libs-release/</url>
        </repository>
        <repository>
            <id>spring-milestone</id>
            <name>spring milestone releases</name>
            <url>http://repo.springsource.org/libs-milestone/</url>
        </repository>
    </repositories>
    <dependencyManagement>
        <dependencies>
            <dependency>
                <groupId>com.google.guava</groupId>
                <artifactId>guava</artifactId>
                <version>14.0.1</version>
            </dependency>
            <dependency>
                <groupId>org.scala-lang</groupId>
                <artifactId>scala-library</artifactId>
                <version>2.10.0</version>
            </dependency>
            <dependency>
                <groupId>com.fasterxml.jackson.core</groupId>
                <artifactId>jackson-databind</artifactId>
                <version>2.2.1</version>
            </dependency>
            <dependency>
                <groupId>com.fasterxml.jackson.core</groupId>
                <artifactId>jackson-core</artifactId>
                <version>2.2.1</version>
            </dependency>
            <dependency>
                <groupId>com.fasterxml.jackson.core</groupId>
                <artifactId>jackson-annotations</artifactId>
                <version>2.2.1</version>
            </dependency>
            <dependency>
                <groupId>commons-lang</groupId>
                <artifactId>commons-lang</artifactId>
                <version>2.6</version>
            </dependency>
        </dependencies>
    </dependencyManagement>
    <distributionManagement>
        <snapshotRepository>
            <id>sonatype-snapshot</id>
            <url>https://oss.sonatype.org/content/repositories/snapshots</url>
        </snapshotRepository>
        <repository>
            <id>sonatype-release</id>
            <url>https://oss.sonatype.org/service/local/staging/deploy/maven2</url>
        </repository>
    </distributionManagement>
    <dependencies>
        <dependency>
            <groupId>com.wordnik</groupId>
            <artifactId>swagger-core_2.9.1</artifactId>
            <version>${swagger.version}</version>
        </dependency>
        <dependency>
            <groupId>com.wordnik</groupId>
            <artifactId>swagger-annotations_2.9.1</artifactId>
            <version>${swagger.version}</version>
        </dependency>
        <dependency>
            <groupId>org.springframework</groupId>
            <artifactId>spring-webmvc</artifactId>
            <version>${spring.version}</version>
        </dependency>
        <dependency>
            <groupId>org.springframework</groupId>
            <artifactId>spring-web</artifactId>
            <version>${spring.version}</version>
        </dependency>
        <dependency>
            <groupId>com.google.guava</groupId>
            <artifactId>guava</artifactId>
            <version>14.0.1</version>
        </dependency>
        <dependency>
            <groupId>cglib</groupId>
            <artifactId>cglib</artifactId>
            <version>2.2</version>
        </dependency>
        <dependency>
            <groupId>com.fasterxml.jackson.core</groupId>
            <artifactId>jackson-databind</artifactId>
            <version>2.2.1</version>
        </dependency>
        <dependency>
            <groupId>com.fasterxml.jackson.core</groupId>
            <artifactId>jackson-core</artifactId>
            <version>2.2.1</version>
        </dependency>
        <!-- Runtime dependencies -->
        <dependency>
            <groupId>org.scala-lang</groupId>
            <artifactId>scala-library</artifactId>
            <version>2.10.0</version>
            <scope>provided</scope>
        </dependency>
        <!-- Test dependencies -->
        <dependency>
            <groupId>org.springframework</groupId>
            <artifactId>spring-test</artifactId>
            <version>${spring.version}</version>
            <scope>test</scope>
        </dependency>
        <dependency>
            <groupId>org.mockito</groupId>
            <artifactId>mockito-all</artifactId>
            <version>1.9.5</version>
            <scope>test</scope>
        </dependency>
        <dependency>
            <groupId>junit</groupId>
            <artifactId>junit</artifactId>
            <version>4.11</version>
            <scope>test</scope>
        </dependency>
        <dependency>
            <groupId>org.projectlombok</groupId>
            <artifactId>lombok</artifactId>
            <version>1.12.2</version>
            <scope>provided</scope>
        </dependency>
        <dependency>
            <groupId>com.jayway.jsonpath</groupId>
            <artifactId>json-path</artifactId>
            <version>0.8.1</version>
            <scope>test</scope>
        </dependency>
        <dependency>
            <groupId>com.fasterxml</groupId>
            <artifactId>classmate</artifactId>
            <version>0.9.0</version>
        </dependency>
        <dependency>
            <groupId>org.hamcrest</groupId>
            <artifactId>hamcrest-all</artifactId>
            <version>1.3</version>
            <scope>test</scope>
        </dependency>

        <dependency>
            <groupId>javax.servlet</groupId>
            <artifactId>servlet-api</artifactId>
            <version>2.5</version>
            <scope>provided</scope>
        </dependency>
    </dependencies>
    <profiles>
        <profile>
            <id>release-sign-artifacts</id>
            <activation>
                <property>
                    <name>performRelease</name>
                    <value>true</value>
                </property>
            </activation>
            <build>
                <plugins>
                    <plugin>
                        <groupId>org.apache.maven.plugins</groupId>
                        <artifactId>maven-gpg-plugin</artifactId>
                        <executions>
                            <execution>
                                <id>sign-artifacts</id>
                                <phase>verify</phase>
                                <goals>
                                    <goal>sign</goal>
                                </goals>
                            </execution>
                        </executions>
                    </plugin>
                </plugins>
            </build>
        </profile>
    </profiles>
    <build>
        <pluginManagement>
            <plugins>
                <plugin>
                    <groupId>org.apache.maven.plugins</groupId>
                    <artifactId>maven-gpg-plugin</artifactId>
                    <configuration>
                        <releaseProfiles>release</releaseProfiles>
                        <goals>sign</goals>
                    </configuration>
                </plugin>
            </plugins>
        </pluginManagement>
        <plugins>
            <plugin>
                <groupId>org.apache.maven.plugins</groupId>
                <artifactId>maven-enforcer-plugin</artifactId>
                <version>1.3</version>
                <executions>
                    <execution>
                        <id>enforce</id>
                        <phase>verify</phase>
                        <configuration>
                            <rules>
                                <DependencyConvergence>
                                    <uniqueVersions>true</uniqueVersions>
                                </DependencyConvergence>
                            </rules>
                        </configuration>
                        <goals>
                            <goal>enforce</goal>
                        </goals>
                    </execution>
                </executions>
            </plugin>
            <plugin>
                <groupId>org.apache.maven.plugins</groupId>
                <artifactId>maven-compiler-plugin</artifactId>
                <version>3.0</version>
                <configuration>
                    <source>1.6</source>
                    <target>1.6</target>
                </configuration>
            </plugin>
            <plugin>
                <groupId>org.apache.maven.plugins</groupId>
                <artifactId>maven-source-plugin</artifactId>
                <version>2.2.1</version>
                <executions>
                    <execution>
                        <id>attach-sources</id>
                        <goals>
                            <goal>jar</goal>
                        </goals>
                    </execution>
                </executions>
            </plugin>
            <plugin>
                <groupId>org.apache.maven.plugins</groupId>
                <artifactId>maven-javadoc-plugin</artifactId>
                <version>2.9</version>
                <executions>
                    <execution>
                        <id>attach-javadocs</id>
                        <goals>
                            <goal>jar</goal>
                        </goals>
                    </execution>
                </executions>
            </plugin>
            <plugin>
                <groupId>org.apache.maven.plugins</groupId>
                <artifactId>maven-checkstyle-plugin</artifactId>
                <version>2.8</version>
                <configuration>
                    <configLocation>${checkstyle.file}</configLocation>
                    <failsOnError>true</failsOnError>
                    <consoleOutput>true</consoleOutput>
                    <linkXRef>false</linkXRef>
                </configuration>
                <executions>
                    <execution>
                        <goals>
                            <goal>checkstyle</goal>
                        </goals>
                        <phase>validate</phase>
                    </execution>
                </executions>
            </plugin>
            <plugin>
                <groupId>org.apache.maven.plugins</groupId>
                <artifactId>maven-release-plugin</artifactId>
                <version>2.4</version>
                <configuration>
                    <mavenExecutorId>forked-path</mavenExecutorId>
                </configuration>
            </plugin>
        </plugins>

    </build>

</project><|MERGE_RESOLUTION|>--- conflicted
+++ resolved
@@ -7,11 +7,7 @@
     <modelVersion>4.0.0</modelVersion>
     <groupId>com.mangofactory</groupId>
     <artifactId>swagger-springmvc</artifactId>
-<<<<<<< HEAD
     <version>0.7.0-SNAPSHOT</version>
-=======
-    <version>0.6.6-SNAPSHOT</version>
->>>>>>> ae373e4e
     <name>Swagger SpringMVC</name>
     <url>https://github.com/martypitt/swagger-springmvc</url>
     <licenses>
