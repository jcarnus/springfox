/*
 *
 *  Copyright 2015-2017 the original author or authors.
 *
 *  Licensed under the Apache License, Version 2.0 (the "License");
 *  you may not use this file except in compliance with the License.
 *  You may obtain a copy of the License at
 *
 *         http://www.apache.org/licenses/LICENSE-2.0
 *
 *  Unless required by applicable law or agreed to in writing, software
 *  distributed under the License is distributed on an "AS IS" BASIS,
 *  WITHOUT WARRANTIES OR CONDITIONS OF ANY KIND, either express or implied.
 *  See the License for the specific language governing permissions and
 *  limitations under the License.
 *
 *
 */

package springfox.documentation.swagger.readers.operation

import com.fasterxml.classmate.TypeResolver
import org.springframework.mock.env.MockEnvironment
import springfox.documentation.schema.JacksonEnumTypeDeterminer
import springfox.documentation.schema.property.field.FieldProvider
import springfox.documentation.spi.DocumentationType
import springfox.documentation.spi.service.contexts.OperationContext
import springfox.documentation.spring.web.DescriptionResolver
import springfox.documentation.spring.web.mixins.RequestMappingSupport
import springfox.documentation.spring.web.mixins.ServicePluginsSupport
import springfox.documentation.spring.web.plugins.DocumentationContextSpec
import springfox.documentation.spring.web.readers.operation.OperationParameterReader
import springfox.documentation.spring.web.readers.parameter.ModelAttributeParameterExpander

@Mixin([RequestMappingSupport, ServicePluginsSupport])
class OperationImplicitParamsReaderSpec extends DocumentationContextSpec {

  def "Should add implicit parameters"() {
    given:
      OperationContext operationContext =
        operationContext(context(), handlerMethod, 0)

      def resolver = new TypeResolver()
    def enumTypeDeterminer=new JacksonEnumTypeDeterminer();
      def plugins = defaultWebPlugins()
<<<<<<< HEAD
      def expander = new ModelAttributeParameterExpander(new FieldProvider(resolver), new JacksonEnumTypeDeterminer())
      expander.pluginsManager = plugins
      OperationParameterReader sut = new OperationParameterReader(expander, new JacksonEnumTypeDeterminer())
=======
      def expander = new ModelAttributeParameterExpander(new FieldProvider(resolver), enumTypeDeterminer)
      expander.pluginsManager = plugins
      OperationParameterReader sut = new OperationParameterReader(expander, enumTypeDeterminer)
>>>>>>> e3afdf37
      sut.pluginsManager = plugins
      def env = new DescriptionResolver(new MockEnvironment())
      OperationImplicitParametersReader operationImplicitParametersReader = new OperationImplicitParametersReader(env)
      OperationImplicitParameterReader operationImplicitParameterReader = new OperationImplicitParameterReader(env)
    when:
      sut.apply(operationContext)
      operationImplicitParametersReader.apply(operationContext)
      operationImplicitParameterReader.apply(operationContext)
    and:
      def operation = operationContext.operationBuilder().build()
    then:
      operation.parameters.size() == expectedSize
    and:
      !operationImplicitParametersReader.supports(DocumentationType.SPRING_WEB)
      operationImplicitParametersReader.supports(DocumentationType.SWAGGER_12)
      operationImplicitParametersReader.supports(DocumentationType.SWAGGER_2)

    and:
      !operationImplicitParameterReader.supports(DocumentationType.SPRING_WEB)
      operationImplicitParameterReader.supports(DocumentationType.SWAGGER_12)
      operationImplicitParameterReader.supports(DocumentationType.SWAGGER_2)
    where:
      handlerMethod                                                                     | expectedSize
      dummyHandlerMethod('dummyMethod')                                                 | 0
      dummyHandlerMethod('methodWithApiImplicitParam')                                  | 1
      dummyHandlerMethod('methodWithApiImplicitParamAndInteger', Integer.class)         | 2
      dummyHandlerMethod('methodWithApiImplicitParamAndExample', Integer.class)         | 2
      dummyHandlerMethod('methodWithApiImplicitParamAndAllowMultiple', Integer.class)   | 2
      dummyHandlerMethod('methodWithApiImplicitParams', Integer.class)                  | 3
      handlerMethodIn(apiImplicitParamsClass(), 'methodWithApiImplicitParam')           | 2
  }
}<|MERGE_RESOLUTION|>--- conflicted
+++ resolved
@@ -37,50 +37,46 @@
 
   def "Should add implicit parameters"() {
     given:
-      OperationContext operationContext =
-        operationContext(context(), handlerMethod, 0)
+    OperationContext operationContext = operationContext(context(), handlerMethod, 0)
+    def resolver = new TypeResolver()
+    def enumTypeDeterminer = new JacksonEnumTypeDeterminer()
+    def plugins = defaultWebPlugins()
+    def expander = new ModelAttributeParameterExpander(new FieldProvider(resolver), enumTypeDeterminer)
+    expander.pluginsManager = plugins
+    OperationParameterReader sut = new OperationParameterReader(expander, enumTypeDeterminer)
+    sut.pluginsManager = plugins
+    def env = new DescriptionResolver(new MockEnvironment())
+    OperationImplicitParametersReader operationImplicitParametersReader = new OperationImplicitParametersReader(env)
+    OperationImplicitParameterReader operationImplicitParameterReader = new OperationImplicitParameterReader(env)
 
-      def resolver = new TypeResolver()
-    def enumTypeDeterminer=new JacksonEnumTypeDeterminer();
-      def plugins = defaultWebPlugins()
-<<<<<<< HEAD
-      def expander = new ModelAttributeParameterExpander(new FieldProvider(resolver), new JacksonEnumTypeDeterminer())
-      expander.pluginsManager = plugins
-      OperationParameterReader sut = new OperationParameterReader(expander, new JacksonEnumTypeDeterminer())
-=======
-      def expander = new ModelAttributeParameterExpander(new FieldProvider(resolver), enumTypeDeterminer)
-      expander.pluginsManager = plugins
-      OperationParameterReader sut = new OperationParameterReader(expander, enumTypeDeterminer)
->>>>>>> e3afdf37
-      sut.pluginsManager = plugins
-      def env = new DescriptionResolver(new MockEnvironment())
-      OperationImplicitParametersReader operationImplicitParametersReader = new OperationImplicitParametersReader(env)
-      OperationImplicitParameterReader operationImplicitParameterReader = new OperationImplicitParameterReader(env)
     when:
-      sut.apply(operationContext)
-      operationImplicitParametersReader.apply(operationContext)
-      operationImplicitParameterReader.apply(operationContext)
-    and:
-      def operation = operationContext.operationBuilder().build()
-    then:
-      operation.parameters.size() == expectedSize
-    and:
-      !operationImplicitParametersReader.supports(DocumentationType.SPRING_WEB)
-      operationImplicitParametersReader.supports(DocumentationType.SWAGGER_12)
-      operationImplicitParametersReader.supports(DocumentationType.SWAGGER_2)
+    sut.apply(operationContext)
+    operationImplicitParametersReader.apply(operationContext)
+    operationImplicitParameterReader.apply(operationContext)
 
     and:
-      !operationImplicitParameterReader.supports(DocumentationType.SPRING_WEB)
-      operationImplicitParameterReader.supports(DocumentationType.SWAGGER_12)
-      operationImplicitParameterReader.supports(DocumentationType.SWAGGER_2)
+    def operation = operationContext.operationBuilder().build()
+
+    then:
+    operation.parameters.size() == expectedSize
+
+    and:
+    !operationImplicitParametersReader.supports(DocumentationType.SPRING_WEB)
+    operationImplicitParametersReader.supports(DocumentationType.SWAGGER_12)
+    operationImplicitParametersReader.supports(DocumentationType.SWAGGER_2)
+
+    and:
+    !operationImplicitParameterReader.supports(DocumentationType.SPRING_WEB)
+    operationImplicitParameterReader.supports(DocumentationType.SWAGGER_12)
+    operationImplicitParameterReader.supports(DocumentationType.SWAGGER_2)
     where:
-      handlerMethod                                                                     | expectedSize
-      dummyHandlerMethod('dummyMethod')                                                 | 0
-      dummyHandlerMethod('methodWithApiImplicitParam')                                  | 1
-      dummyHandlerMethod('methodWithApiImplicitParamAndInteger', Integer.class)         | 2
-      dummyHandlerMethod('methodWithApiImplicitParamAndExample', Integer.class)         | 2
-      dummyHandlerMethod('methodWithApiImplicitParamAndAllowMultiple', Integer.class)   | 2
-      dummyHandlerMethod('methodWithApiImplicitParams', Integer.class)                  | 3
-      handlerMethodIn(apiImplicitParamsClass(), 'methodWithApiImplicitParam')           | 2
+    handlerMethod                                                                   | expectedSize
+    dummyHandlerMethod('dummyMethod')                                               | 0
+    dummyHandlerMethod('methodWithApiImplicitParam')                                | 1
+    dummyHandlerMethod('methodWithApiImplicitParamAndInteger', Integer.class)       | 2
+    dummyHandlerMethod('methodWithApiImplicitParamAndExample', Integer.class)       | 2
+    dummyHandlerMethod('methodWithApiImplicitParamAndAllowMultiple', Integer.class) | 2
+    dummyHandlerMethod('methodWithApiImplicitParams', Integer.class)                | 3
+    handlerMethodIn(apiImplicitParamsClass(), 'methodWithApiImplicitParam')         | 2
   }
 }