/*
 *
 *  Copyright 2015-2017 the original author or authors.
 *
 *  Licensed under the Apache License, Version 2.0 (the "License");
 *  you may not use this file except in compliance with the License.
 *  You may obtain a copy of the License at
 *
 *         http://www.apache.org/licenses/LICENSE-2.0
 *
 *  Unless required by applicable law or agreed to in writing, software
 *  distributed under the License is distributed on an "AS IS" BASIS,
 *  WITHOUT WARRANTIES OR CONDITIONS OF ANY KIND, either express or implied.
 *  See the License for the specific language governing permissions and
 *  limitations under the License.
 *
 *
 */

package springfox.documentation.swagger.readers.parameter

import com.fasterxml.classmate.ResolvedType
import com.fasterxml.classmate.TypeResolver
import io.swagger.annotations.ApiParam
import org.springframework.core.MethodParameter
import org.springframework.mock.env.MockEnvironment
import spock.lang.Unroll
import springfox.documentation.builders.ParameterBuilder
import springfox.documentation.schema.DefaultGenericTypeNamingStrategy
import springfox.documentation.schema.JacksonEnumTypeDeterminer
import springfox.documentation.service.ResolvedMethodParameter
import springfox.documentation.spi.service.contexts.OperationContext
import springfox.documentation.spi.service.contexts.ParameterContext
import springfox.documentation.spring.web.DescriptionResolver
import springfox.documentation.spring.web.dummy.DummyClass
import springfox.documentation.spring.web.mixins.ModelProviderForServiceSupport
import springfox.documentation.spring.web.mixins.RequestMappingSupport
import springfox.documentation.spring.web.plugins.DocumentationContextSpec

@Mixin([RequestMappingSupport, ModelProviderForServiceSupport])
class ParameterMultiplesReaderSpec extends DocumentationContextSpec implements ApiParamAnnotationSupport {
  def descriptions = new DescriptionResolver(new MockEnvironment())
  def enumTypeDeterminer=new JacksonEnumTypeDeterminer()
  @Unroll
  def "param multiples for swagger reader"() {
    given:
      MethodParameter methodParameter = Stub(MethodParameter)
      methodParameter.getParameterAnnotation(ApiParam.class) >> apiParamAnnotation
      methodParameter.getParameterType() >> paramType
      ResolvedType resolvedType = paramType != null ? new TypeResolver().resolve(paramType) : null
      ResolvedMethodParameter resolvedMethodParameter = new ResolvedMethodParameter("", methodParameter, resolvedType)
      def genericNamingStrategy = new DefaultGenericTypeNamingStrategy()
      ParameterContext parameterContext = new ParameterContext(resolvedMethodParameter, new ParameterBuilder(),
          context(), genericNamingStrategy, Mock(OperationContext))

    when:
      def operationCommand = stubbedParamBuilder();
      operationCommand.apply(parameterContext)
    then:
      parameterContext.parameterBuilder().build().isAllowMultiple() == expected
    where:
      apiParamAnnotation                | paramType                       | expected
      apiParamWithAllowMultiple(false)  | String[].class                  | false
      apiParamWithAllowMultiple(false)  | DummyClass.BusinessType[].class | false
      null                              | String[].class                  | false
      null                              | List.class                      | false
      null                              | Collection.class                | false
      null                              | Set.class                       | false
      null                              | Vector.class                    | false
      null                              | Object[].class                  | false
      null                              | Integer.class                   | false
      null                              | Iterable.class                  | false
  }

<<<<<<< HEAD
  def stubbedParamBuilder() {
    new ApiParamParameterBuilder(descriptions, new JacksonEnumTypeDeterminer())
=======
  def stubbedParamBuilder(ApiParam apiParamAnnotation) {
    new ApiParamParameterBuilder(descriptions, enumTypeDeterminer) {
    }
>>>>>>> e3afdf37
  }
}<|MERGE_RESOLUTION|>--- conflicted
+++ resolved
@@ -40,45 +40,41 @@
 @Mixin([RequestMappingSupport, ModelProviderForServiceSupport])
 class ParameterMultiplesReaderSpec extends DocumentationContextSpec implements ApiParamAnnotationSupport {
   def descriptions = new DescriptionResolver(new MockEnvironment())
-  def enumTypeDeterminer=new JacksonEnumTypeDeterminer()
+
   @Unroll
   def "param multiples for swagger reader"() {
     given:
-      MethodParameter methodParameter = Stub(MethodParameter)
-      methodParameter.getParameterAnnotation(ApiParam.class) >> apiParamAnnotation
-      methodParameter.getParameterType() >> paramType
-      ResolvedType resolvedType = paramType != null ? new TypeResolver().resolve(paramType) : null
-      ResolvedMethodParameter resolvedMethodParameter = new ResolvedMethodParameter("", methodParameter, resolvedType)
-      def genericNamingStrategy = new DefaultGenericTypeNamingStrategy()
-      ParameterContext parameterContext = new ParameterContext(resolvedMethodParameter, new ParameterBuilder(),
-          context(), genericNamingStrategy, Mock(OperationContext))
+    MethodParameter methodParameter = Stub(MethodParameter)
+    methodParameter.getParameterAnnotation(ApiParam.class) >> apiParamAnnotation
+    methodParameter.getParameterType() >> paramType
+    ResolvedType resolvedType = paramType != null ? new TypeResolver().resolve(paramType) : null
+    ResolvedMethodParameter resolvedMethodParameter = new ResolvedMethodParameter("", methodParameter, resolvedType)
+    def genericNamingStrategy = new DefaultGenericTypeNamingStrategy()
+    ParameterContext parameterContext = new ParameterContext(resolvedMethodParameter, new ParameterBuilder(),
+        context(), genericNamingStrategy, Mock(OperationContext))
 
     when:
-      def operationCommand = stubbedParamBuilder();
-      operationCommand.apply(parameterContext)
+    def operationCommand = stubbedParamBuilder();
+    operationCommand.apply(parameterContext)
+
     then:
-      parameterContext.parameterBuilder().build().isAllowMultiple() == expected
+    parameterContext.parameterBuilder().build().isAllowMultiple() == expected
+
     where:
-      apiParamAnnotation                | paramType                       | expected
-      apiParamWithAllowMultiple(false)  | String[].class                  | false
-      apiParamWithAllowMultiple(false)  | DummyClass.BusinessType[].class | false
-      null                              | String[].class                  | false
-      null                              | List.class                      | false
-      null                              | Collection.class                | false
-      null                              | Set.class                       | false
-      null                              | Vector.class                    | false
-      null                              | Object[].class                  | false
-      null                              | Integer.class                   | false
-      null                              | Iterable.class                  | false
+    apiParamAnnotation               | paramType                       | expected
+    apiParamWithAllowMultiple(false) | String[].class                  | false
+    apiParamWithAllowMultiple(false) | DummyClass.BusinessType[].class | false
+    null                             | String[].class                  | false
+    null                             | List.class                      | false
+    null                             | Collection.class                | false
+    null                             | Set.class                       | false
+    null                             | Vector.class                    | false
+    null                             | Object[].class                  | false
+    null                             | Integer.class                   | false
+    null                             | Iterable.class                  | false
   }
 
-<<<<<<< HEAD
   def stubbedParamBuilder() {
     new ApiParamParameterBuilder(descriptions, new JacksonEnumTypeDeterminer())
-=======
-  def stubbedParamBuilder(ApiParam apiParamAnnotation) {
-    new ApiParamParameterBuilder(descriptions, enumTypeDeterminer) {
-    }
->>>>>>> e3afdf37
   }
 }