--- conflicted
+++ resolved
@@ -65,13 +65,9 @@
     plugins.documentationPlugins = create([])
     def descriptions = new DescriptionResolver(new MockEnvironment())
     plugins.parameterExpanderPlugins =
-<<<<<<< HEAD
         create([
             new ExpandedParameterBuilder(resolver, new JacksonEnumTypeDeterminer()),
             new SwaggerExpandedParameterBuilder(descriptions, new JacksonEnumTypeDeterminer())])
-=======
-        create([new ExpandedParameterBuilder(resolver, enumTypeDeterminer), new SwaggerExpandedParameterBuilder(descriptions, enumTypeDeterminer)])
->>>>>>> e3afdf37
     plugins.parameterPlugins = create([new ParameterNameReader(),
                                        new ParameterNameReader()])
     plugins.operationBuilderPlugins = create([])
