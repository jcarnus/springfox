{
    "apiVersion": "1.0",
    "swaggerVersion": "1.2",
    "basePath": "/",
    "resourcePath": "/businesses",
    "produces": [
        "*/*",
        "application/json"
    ],
    "consumes": [
        "application/json"
    ],
    "apis": [
        {
            "path": "/businesses/aliased/{otherId}",
            "description": "getAliasedPathVariable",
            "operations": [
                {
                    "method": "GET",
                    "summary": "Find a business by its id",
                    "notes": "getAliasedPathVariable",
                    "nickname": "getAliasedPathVariable",
                    "produces": [
                        "*/*",
                        "application/json"
                    ],
                    "consumes": [
                        "application/json"
                    ],
                    "parameters": [
                        {
                            "allowMultiple": false,
                            "defaultValue": "",
                            "description": "ID of business",
                            "name": "otherId",
                            "paramType": "path",
                            "type": "string",
                            "required": true
                        }
                    ],
                    "responseMessages": [
                        {
                            "code": 200,
                            "message": "OK",
                            "responseModel": "string"
                        },
                        {
                            "code": 401,
                            "message": "Unauthorized"
                        },
                        {
                            "code": 403,
                            "message": "Forbidden"
                        },
                        {
                            "code": 404,
                            "message": "Not Found"
                        }
                    ],
                    "deprecated": "false",
                    "type": "string"
                }
            ]
        },
        {
            "path": "/businesses/byTypes",
            "description": "businessesByCategories",
            "operations": [
                {
                    "method": "GET",
                    "summary": "businessesByCategories",
                    "notes": "businessesByCategories",
                    "nickname": "businessesByCategories",
                    "produces": [
                        "application/json"
                    ],
                    "consumes": [
                        "application/json"
                    ],
                    "parameters": [
                        {
                            "allowMultiple": true,
                            "enum": [
                                "PRODUCT",
                                "SERVICE"
                            ],
                            "defaultValue": "",
                            "description": "types",
                            "name": "types",
                            "paramType": "query",
                            "type": "array",
                            "items": {
                                "type": "string"
                            },
                            "uniqueItems": false,
                            "required": true
                        }
                    ],
                    "responseMessages": [
                        {
                            "code": 200,
                            "message": "OK",
                            "responseModel": "array"
                        },
                        {
                            "code": 401,
                            "message": "Unauthorized"
                        },
                        {
                            "code": 403,
                            "message": "Forbidden"
                        },
                        {
                            "code": 404,
                            "message": "Not Found"
                        }
                    ],
                    "deprecated": "false",
                    "type": "array",
                    "items": {
                        "type": "Biz"
                    },
                    "uniqueItems": false
                }
            ]
        },
        {
            "path": "/businesses/non-aliased/{businessId}",
            "description": "getNonAliasedPathVariable",
            "operations": [
                {
                    "method": "GET",
                    "summary": "Find a business by its id",
                    "notes": "getNonAliasedPathVariable",
                    "nickname": "getNonAliasedPathVariable",
                    "produces": [
                        "*/*",
                        "application/json"
                    ],
                    "consumes": [
                        "application/json"
                    ],
                    "parameters": [
                        {
                            "allowMultiple": false,
                            "defaultValue": "",
                            "description": "ID of business",
                            "name": "businessId",
                            "paramType": "path",
                            "type": "string",
                            "required": true
                        }
                    ],
                    "responseMessages": [
                        {
                            "code": 200,
                            "message": "OK",
                            "responseModel": "string"
                        },
                        {
                            "code": 401,
                            "message": "Unauthorized"
                        },
                        {
                            "code": 403,
                            "message": "Forbidden"
                        },
                        {
                            "code": 404,
                            "message": "Not Found"
                        }
                    ],
                    "deprecated": "false",
                    "type": "string",
                    "authorizations": {
                        "oauth2": [
                            {
                                "description": "scope description",
                                "scope": "scope"
                            }
                        ]
                    }
                }
            ]
        },
        {
            "path": "/businesses/responseEntity/{businessId}",
            "description": "getResponseEntity",
            "operations": [
                {
                    "method": "GET",
                    "summary": "getResponseEntity",
                    "notes": "getResponseEntity",
                    "nickname": "getResponseEntity",
                    "produces": [
                        "*/*",
                        "application/json"
                    ],
                    "consumes": [
                        "application/json"
                    ],
                    "parameters": [
                        {
                            "allowMultiple": false,
                            "defaultValue": "",
                            "description": "businessId",
                            "name": "businessId",
                            "paramType": "path",
                            "type": "string",
                            "required": true
                        }
                    ],
                    "responseMessages": [
                        {
                            "code": 200,
                            "message": "OK",
                            "responseModel": "string"
                        },
                        {
                            "code": 401,
                            "message": "Unauthorized"
                        },
                        {
                            "code": 403,
                            "message": "Forbidden"
                        },
                        {
                            "code": 404,
                            "message": "Not Found"
                        }
                    ],
                    "deprecated": "false",
                    "type": "string"
                }
            ]
        },
        {
            "path": "/businesses/typeEcho",
            "description": "businessTypeEcho",
            "operations": [
                {
                    "method": "POST",
                    "summary": "businessTypeEcho",
                    "notes": "businessTypeEcho",
                    "nickname": "businessTypeEcho",
                    "produces": [
                        "application/json"
                    ],
                    "consumes": [
                        "application/json"
                    ],
                    "parameters": [
                        {
                            "allowMultiple": false,
                            "enum": [
                                "PRODUCT",
                                "SERVICE"
                            ],
                            "defaultValue": "",
                            "description": "business",
                            "name": "body",
                            "paramType": "body",
                            "type": "string",
                            "required": false
                        }
                    ],
                    "responseMessages": [
                        {
                            "code": 200,
                            "message": "OK",
                            "responseModel": "string"
                        },
                        {
                            "code": 201,
                            "message": "Created"
                        },
                        {
                            "code": 401,
                            "message": "Unauthorized"
                        },
                        {
                            "code": 403,
                            "message": "Forbidden"
                        },
                        {
                            "code": 404,
                            "message": "Not Found"
                        }
                    ],
                    "deprecated": "false",
                    "type": "string"
                }
            ]
        },
        {
            "path": "/businesses/vanilla/{businessId}",
            "description": "getVanillaPathVariable",
            "operations": [
                {
                    "method": "GET",
                    "summary": "getVanillaPathVariable",
                    "notes": "getVanillaPathVariable",
                    "nickname": "getVanillaPathVariable",
                    "produces": [
                        "*/*",
                        "application/json"
                    ],
                    "consumes": [
                        "application/json"
                    ],
                    "parameters": [
                        {
                            "allowMultiple": false,
                            "defaultValue": "",
                            "description": "businessId",
                            "name": "businessId",
                            "paramType": "path",
                            "type": "string",
                            "required": true
                        }
                    ],
                    "responseMessages": [
                        {
                            "code": 200,
                            "message": "OK",
                            "responseModel": "string"
                        },
                        {
                            "code": 401,
                            "message": "Unauthorized"
                        },
                        {
                            "code": 403,
                            "message": "Forbidden"
                        },
                        {
                            "code": 404,
                            "message": "Not Found"
                        }
                    ],
                    "deprecated": "false",
                    "type": "string"
                }
            ]
        }
    ],
    "models": {
<<<<<<< HEAD
        "Biz": {
            "description": "",
            "id": "Biz",
=======
        "Business": {
            "description": "",
            "id": "Business",
>>>>>>> c29b4645
            "properties": {
                "businessType": {
                    "enum": [
                        "PRODUCT",
                        "SERVICE"
                    ],
                    "required": false,
                    "type": "string"
                },
                "id": {
                    "format": "int32",
                    "required": false,
                    "type": "integer"
                },
                "inception": {
                    "required": false,
                    "type": "LocalDate"
                },
                "name": {
                    "required": false,
                    "type": "string"
                },
                "owner": {
                    "required": false,
                    "type": "string"
                },
                "taxDate": {
                    "format": "date-time",
                    "required": false,
                    "type": "string"
                }
            }
        },
        "Chronology": {
            "description": "",
            "id": "Chronology",
            "properties": {
                "zone": {
                    "required": false,
                    "type": "DateTimeZone"
                }
            }
        },
        "DateTimeField": {
            "description": "",
            "id": "DateTimeField",
            "properties": {
                "durationField": {
                    "required": false,
                    "type": "DurationField"
                },
                "leapDurationField": {
                    "required": false,
                    "type": "DurationField"
                },
                "lenient": {
                    "required": false,
                    "type": "boolean"
                },
                "maximumValue": {
                    "format": "int32",
                    "required": false,
                    "type": "integer"
                },
                "minimumValue": {
                    "format": "int32",
                    "required": false,
                    "type": "integer"
                },
                "name": {
                    "required": false,
                    "type": "string"
                },
                "rangeDurationField": {
                    "required": false,
                    "type": "DurationField"
                },
                "supported": {
                    "required": false,
                    "type": "boolean"
                },
                "type": {
                    "required": false,
                    "type": "DateTimeFieldType"
                }
            }
        },
        "DateTimeFieldType": {
            "description": "",
            "id": "DateTimeFieldType",
            "properties": {
                "durationType": {
                    "required": false,
                    "type": "DurationFieldType"
                },
                "name": {
                    "required": false,
                    "type": "string"
                },
                "rangeDurationType": {
                    "required": false,
                    "type": "DurationFieldType"
                }
            }
        },
        "DateTimeZone": {
            "description": "",
            "id": "DateTimeZone",
            "properties": {
                "fixed": {
                    "required": false,
                    "type": "boolean"
                }
            }
        },
        "DurationField": {
            "description": "",
            "id": "DurationField",
            "properties": {
                "name": {
                    "required": false,
                    "type": "string"
                },
                "precise": {
                    "required": false,
                    "type": "boolean"
                },
                "supported": {
                    "required": false,
                    "type": "boolean"
                },
                "type": {
                    "required": false,
                    "type": "DurationFieldType"
                },
                "unitMillis": {
                    "format": "int64",
                    "required": false,
                    "type": "integer"
                }
            }
        },
        "DurationFieldType": {
            "description": "",
            "id": "DurationFieldType",
            "properties": {
                "name": {
                    "required": false,
                    "type": "string"
                }
            }
        },
        "LocalDate": {
            "description": "",
            "id": "LocalDate",
            "properties": {
                "centuryOfEra": {
                    "format": "int32",
                    "required": false,
                    "type": "integer"
                },
                "chronology": {
                    "required": false,
                    "type": "Chronology"
                },
                "dayOfMonth": {
                    "format": "int32",
                    "required": false,
                    "type": "integer"
                },
                "dayOfWeek": {
                    "format": "int32",
                    "required": false,
                    "type": "integer"
                },
                "dayOfYear": {
                    "format": "int32",
                    "required": false,
                    "type": "integer"
                },
                "era": {
                    "format": "int32",
                    "required": false,
                    "type": "integer"
                },
                "fields": {
                    "items": {
                        "type": "DateTimeField"
                    },
                    "required": false,
<<<<<<< HEAD
                    "type": "Array"
=======
                    "type": "array"
>>>>>>> c29b4645
                },
                "fieldTypes": {
                    "items": {
                        "type": "DateTimeFieldType"
                    },
                    "required": false,
<<<<<<< HEAD
                    "type": "Array"
=======
                    "type": "array"
>>>>>>> c29b4645
                },
                "monthOfYear": {
                    "format": "int32",
                    "required": false,
                    "type": "integer"
                },
                "values": {
                    "items": {
                        "format": "int32",
                        "type": "integer"
                    },
                    "required": false,
<<<<<<< HEAD
                    "type": "Array"
=======
                    "type": "array"
>>>>>>> c29b4645
                },
                "weekOfWeekyear": {
                    "format": "int32",
                    "required": false,
                    "type": "integer"
                },
                "weekyear": {
                    "format": "int32",
                    "required": false,
                    "type": "integer"
                },
                "year": {
                    "format": "int32",
                    "required": false,
                    "type": "integer"
                },
                "yearOfCentury": {
                    "format": "int32",
                    "required": false,
                    "type": "integer"
                },
                "yearOfEra": {
                    "format": "int32",
                    "required": false,
                    "type": "integer"
                }
            }
        }
    }
}<|MERGE_RESOLUTION|>--- conflicted
+++ resolved
@@ -92,7 +92,6 @@
                             "items": {
                                 "type": "string"
                             },
-                            "uniqueItems": false,
                             "required": true
                         }
                     ],
@@ -119,8 +118,7 @@
                     "type": "array",
                     "items": {
                         "type": "Biz"
-                    },
-                    "uniqueItems": false
+                    }
                 }
             ]
         },
@@ -345,15 +343,9 @@
         }
     ],
     "models": {
-<<<<<<< HEAD
         "Biz": {
             "description": "",
             "id": "Biz",
-=======
-        "Business": {
-            "description": "",
-            "id": "Business",
->>>>>>> c29b4645
             "properties": {
                 "businessType": {
                     "enum": [
@@ -544,22 +536,14 @@
                         "type": "DateTimeField"
                     },
                     "required": false,
-<<<<<<< HEAD
-                    "type": "Array"
-=======
                     "type": "array"
->>>>>>> c29b4645
                 },
                 "fieldTypes": {
                     "items": {
                         "type": "DateTimeFieldType"
                     },
                     "required": false,
-<<<<<<< HEAD
-                    "type": "Array"
-=======
                     "type": "array"
->>>>>>> c29b4645
                 },
                 "monthOfYear": {
                     "format": "int32",
@@ -572,11 +556,7 @@
                         "type": "integer"
                     },
                     "required": false,
-<<<<<<< HEAD
-                    "type": "Array"
-=======
                     "type": "array"
->>>>>>> c29b4645
                 },
                 "weekOfWeekyear": {
                     "format": "int32",
