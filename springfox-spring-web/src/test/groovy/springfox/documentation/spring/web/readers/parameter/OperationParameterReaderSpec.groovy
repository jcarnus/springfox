/*
 *
 *  Copyright 2015-2016 the original author or authors.
 *
 *  Licensed under the Apache License, Version 2.0 (the "License");
 *  you may not use this file except in compliance with the License.
 *  You may obtain a copy of the License at
 *
 *         http://www.apache.org/licenses/LICENSE-2.0
 *
 *  Unless required by applicable law or agreed to in writing, software
 *  distributed under the License is distributed on an "AS IS" BASIS,
 *  WITHOUT WARRANTIES OR CONDITIONS OF ANY KIND, either express or implied.
 *  See the License for the specific language governing permissions and
 *  limitations under the License.
 *
 *
 */

package springfox.documentation.spring.web.readers.parameter

import com.fasterxml.classmate.TypeResolver
import org.joda.time.LocalDateTime
import org.springframework.validation.BindingResult
import spock.lang.Unroll
import springfox.documentation.schema.JacksonEnumTypeDeterminer
import springfox.documentation.schema.property.field.FieldProvider
import springfox.documentation.service.Parameter
import springfox.documentation.spi.DocumentationType
import springfox.documentation.spi.schema.EnumTypeDeterminer
import springfox.documentation.spi.service.contexts.OperationContext
import springfox.documentation.spring.web.dummy.DummyModels
import springfox.documentation.spring.web.dummy.models.Example
import springfox.documentation.spring.web.dummy.models.Treeish
import springfox.documentation.spring.web.mixins.ModelProviderForServiceSupport
import springfox.documentation.spring.web.mixins.RequestMappingSupport
import springfox.documentation.spring.web.mixins.ServicePluginsSupport
import springfox.documentation.spring.web.plugins.DocumentationContextSpec
import springfox.documentation.spring.web.readers.operation.OperationParameterReader

import javax.servlet.ServletContext
import javax.servlet.ServletRequest
import javax.servlet.ServletResponse
import javax.servlet.http.HttpServletRequest
import javax.servlet.http.HttpServletResponse

import static springfox.documentation.schema.AlternateTypeRules.*

@Mixin([RequestMappingSupport, ModelProviderForServiceSupport, ServicePluginsSupport])
class OperationParameterReaderSpec extends DocumentationContextSpec {
  OperationParameterReader sut
  def pluginsManager = defaultWebPlugins()
  def setup() {
    def typeResolver = new TypeResolver()
    def enumTypeDeterminer = new JacksonEnumTypeDeterminer();
    plugin
            .ignoredParameterTypes(ServletRequest, ServletResponse, HttpServletRequest,
              HttpServletResponse, BindingResult, ServletContext,
              DummyModels.Ignorable.class
            )
            .alternateTypeRules(newRule(typeResolver.resolve(LocalDateTime), typeResolver.resolve(String)))
            .configure(contextBuilder)



<<<<<<< HEAD
    def expander = new ModelAttributeParameterExpander(new FieldProvider(typeResolver), new JacksonEnumTypeDeterminer())
    expander.pluginsManager = pluginsManager
    sut = new OperationParameterReader(expander, new JacksonEnumTypeDeterminer())
=======
    def expander = new ModelAttributeParameterExpander(new FieldProvider(typeResolver), enumTypeDeterminer)
    expander.pluginsManager = pluginsManager
    sut = new OperationParameterReader(expander, enumTypeDeterminer)
>>>>>>> e3afdf37
    sut.pluginsManager = pluginsManager
  }

  def "Should support all documentation types"() {
    sut.supports(DocumentationType.SPRING_WEB)
    sut.supports(DocumentationType.SWAGGER_12)
    sut.supports(DocumentationType.SWAGGER_2)
  }


  @Unroll
  def "Should ignore ignorables"() {
    given:
      OperationContext operationContext = operationContext(
          context(),
          handlerMethod,
          0,
          requestMappingInfo("/somePath"))

    when:
      sut.apply(operationContext)
      def operation = operationContext.operationBuilder().build()
    then:
      operation.parameters.size() == expectedSize

    where:
      handlerMethod                                                        | expectedSize
      dummyHandlerMethod('methodWithServletRequest', ServletRequest.class) | 0
      dummyHandlerMethod('methodWithBindingResult', BindingResult.class)   | 0
      dummyHandlerMethod('methodWithInteger', Integer.class)               | 1
      dummyHandlerMethod('methodWithAnnotatedInteger', Integer.class)      | 0
  }

  def "Should expand ModelAttribute request params"() {
    given:
      plugin.directModelSubstitute(LocalDateTime, String)
      OperationContext operationContext =
          operationContext(
              context(),
              dummyHandlerMethod('methodWithModelAttribute', Example .class),
              0,
              requestMappingInfo("/somePath"))

    when:
      sut.apply(operationContext)
      def operation = operationContext.operationBuilder().build()

    then:
      operation.parameters.size() == 10

      Parameter annotatedFooParam = operation.parameters.find { it.name == "foo" }
      annotatedFooParam != null
      annotatedFooParam.getDescription() == null
      !annotatedFooParam.required
      annotatedFooParam.allowableValues == null

      Parameter annotatedBarParam = operation.parameters.find { it.name == "bar" }
      annotatedBarParam.getDescription() == null
      !annotatedBarParam.required
      annotatedBarParam.allowableValues == null

      Parameter unannotatedEnumTypeParam = operation.parameters.find { it.name == "enumType" }
      unannotatedEnumTypeParam.getDescription() == null
      unannotatedEnumTypeParam.allowableValues != null

      Parameter annotatedEnumTypeParam = operation.parameters.find { it.name == "annotatedEnumType" }
      annotatedEnumTypeParam.getDescription() == null
      annotatedEnumTypeParam.allowableValues != null

      Parameter unannotatedNestedTypeNameParam = operation.parameters.find { it.name == "nestedType.name" }
      unannotatedNestedTypeNameParam != null
      unannotatedNestedTypeNameParam.getDescription() == null

      Parameter annotatedAllCapsSetParam = operation.parameters.find { it.name == "allCapsSet" }
      annotatedAllCapsSetParam.getDescription() == null
      !annotatedAllCapsSetParam.required
      annotatedAllCapsSetParam.allowableValues == null

      Parameter unannotatedParentBeanParam = operation.parameters.find { it.name == "parentBeanProperty" }
      unannotatedParentBeanParam.getDescription() == null

      Parameter localDateTime = operation.parameters.find { it.name == "localDateTime" }
      !localDateTime.required
      localDateTime.getDescription() == null
  }

  def "Should expand ModelAttribute request param if param has treeish field"() {
    given:
      OperationContext operationContext =
          operationContext(
              context(),
              dummyHandlerMethod('methodWithTreeishModelAttribute', Treeish.class),
              0,
              requestMappingInfo("/somePath"))

    when:
      sut.apply(operationContext)
      def operation = operationContext.operationBuilder().build()
    then:
      operation.parameters.size() == 1

      Parameter annotatedBarParam = operation.parameters[0]
      annotatedBarParam != null
      annotatedBarParam.name == 'treeishField'
  }

  def "Should not expand unannotated request params"() {
    given:
      OperationContext operationContext =
          operationContext(context(), handlerMethod, 0, requestMappingInfo("/somePath"))

    when:
      sut.apply(operationContext)
      def operation = operationContext.operationBuilder().build()
    then:
      operation.parameters.size() == expectedSize

    where:
      handlerMethod                                                    | expectedSize
      dummyHandlerMethod('methodWithoutModelAttribute', Example.class) | 10
  }

  def "OperationParameterReader supports all documentationTypes"() {
    given:
<<<<<<< HEAD
      def sut = new OperationParameterReader(Mock(ModelAttributeParameterExpander), new JacksonEnumTypeDeterminer())
=======
      def sut = new OperationParameterReader(Mock(ModelAttributeParameterExpander), Mock(EnumTypeDeterminer))
>>>>>>> e3afdf37
      sut.pluginsManager = defaultWebPlugins()
    expect:
      sut.supports(DocumentationType.SPRING_WEB)
      sut.supports(DocumentationType.SWAGGER_12)
  }
}<|MERGE_RESOLUTION|>--- conflicted
+++ resolved
@@ -27,7 +27,6 @@
 import springfox.documentation.schema.property.field.FieldProvider
 import springfox.documentation.service.Parameter
 import springfox.documentation.spi.DocumentationType
-import springfox.documentation.spi.schema.EnumTypeDeterminer
 import springfox.documentation.spi.service.contexts.OperationContext
 import springfox.documentation.spring.web.dummy.DummyModels
 import springfox.documentation.spring.web.dummy.models.Example
@@ -52,7 +51,7 @@
   def pluginsManager = defaultWebPlugins()
   def setup() {
     def typeResolver = new TypeResolver()
-    def enumTypeDeterminer = new JacksonEnumTypeDeterminer();
+    def enumTypeDeterminer = new JacksonEnumTypeDeterminer()
     plugin
             .ignoredParameterTypes(ServletRequest, ServletResponse, HttpServletRequest,
               HttpServletResponse, BindingResult, ServletContext,
@@ -61,17 +60,9 @@
             .alternateTypeRules(newRule(typeResolver.resolve(LocalDateTime), typeResolver.resolve(String)))
             .configure(contextBuilder)
 
-
-
-<<<<<<< HEAD
-    def expander = new ModelAttributeParameterExpander(new FieldProvider(typeResolver), new JacksonEnumTypeDeterminer())
-    expander.pluginsManager = pluginsManager
-    sut = new OperationParameterReader(expander, new JacksonEnumTypeDeterminer())
-=======
     def expander = new ModelAttributeParameterExpander(new FieldProvider(typeResolver), enumTypeDeterminer)
     expander.pluginsManager = pluginsManager
     sut = new OperationParameterReader(expander, enumTypeDeterminer)
->>>>>>> e3afdf37
     sut.pluginsManager = pluginsManager
   }
 
@@ -196,11 +187,7 @@
 
   def "OperationParameterReader supports all documentationTypes"() {
     given:
-<<<<<<< HEAD
       def sut = new OperationParameterReader(Mock(ModelAttributeParameterExpander), new JacksonEnumTypeDeterminer())
-=======
-      def sut = new OperationParameterReader(Mock(ModelAttributeParameterExpander), Mock(EnumTypeDeterminer))
->>>>>>> e3afdf37
       sut.pluginsManager = defaultWebPlugins()
     expect:
       sut.supports(DocumentationType.SPRING_WEB)
